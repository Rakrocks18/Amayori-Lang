#pragma once
#include <memory>
#include <string>
#include <vector>
#include <stdexcept>
#include <optional>

namespace node {
    // Forward declarations
    class ASTVisitor;

    // Borrow checking types
    enum class BorrowKind {
        None,
        Shared,    // &
        Mutable,   // &mut
        Move       // ownership transfer
    };

    struct BorrowInfo {
        BorrowKind kind = BorrowKind::None;
        bool is_mutable = false;
        std::string scope_id;
    };

    // Base Expression AST with Visitor support and borrow checking
    class ExprAST {
    protected:
        BorrowInfo borrow_info;
        bool has_error = false;
        std::string error_message;

    public:
        virtual ~ExprAST() = default;
        
        // Visitor pattern support
        virtual void accept(ASTVisitor* visitor) = 0;
        
        // Error handling
        virtual bool hasError() const { return has_error; }
        virtual std::string getErrorMessage() const { return error_message; }

        // Borrow checking support
        void setBorrowKind(BorrowKind kind) { borrow_info.kind = kind; }
        void setMutable(bool is_mut) { borrow_info.is_mutable = is_mut; }
        void setScopeId(const std::string& scope) { borrow_info.scope_id = scope; }
        
        BorrowKind getBorrowKind() const { return borrow_info.kind; }
        bool isMutable() const { return borrow_info.is_mutable; }
        const std::string& getScopeId() const { return borrow_info.scope_id; }
    };

    // Integer Expression
    class IntExprAST : public ExprAST {
    private:
        int val;
        
    public:
        explicit IntExprAST(int val) : val(val) {
            setBorrowKind(BorrowKind::None); // Literals don't need borrowing
        }
        
<<<<<<< HEAD
        int getValue() const { return val; }
=======
        int getVal() const { return val; }
        
>>>>>>> 842c7d86
        void accept(ASTVisitor* visitor) override;
    };

    // Variable Expression 
    class VariableExprAST : public ExprAST {
    private:
        std::string name;
    
    public:
        explicit VariableExprAST(std::string name) : name(std::move(name)) {
            setBorrowKind(BorrowKind::Shared); // Default to shared borrow
        }
        
        const std::string& getName() const { return name; }
        void accept(ASTVisitor* visitor) override;
    };

    // Let Expression for variable declarations
    class LetExprAST : public ExprAST {
    private:
        std::string name;
        std::unique_ptr<ExprAST> init_expr;
    
    public:
        LetExprAST(std::string name, bool is_mut, std::unique_ptr<ExprAST> init)
            : name(std::move(name)), init_expr(std::move(init)) {
            setMutable(is_mut);
            setBorrowKind(BorrowKind::None);
        }
        
        const std::string& getName() const { return name; }
        const ExprAST& getInitExpr() const { return *init_expr; }
        void accept(ASTVisitor* visitor) override;
    };

    // Binary Operation Expression
    class BinaryExprAST : public ExprAST {
    private:
        char op;
        std::unique_ptr<ExprAST> lhs;
        std::unique_ptr<ExprAST> rhs;
    
    public:
        BinaryExprAST(
            char op, 
            std::unique_ptr<ExprAST> lhs, 
            std::unique_ptr<ExprAST> rhs
        ) : 
            op(op), 
            lhs(std::move(lhs)), 
            rhs(std::move(rhs)) 
        {
            setBorrowKind(BorrowKind::None);
        }
        
        char getOp() const { return op; }
        ExprAST& getLHS() const { return *lhs; }
        ExprAST& getRHS() const { return *rhs; }
        
        void accept(ASTVisitor* visitor) override;
    };

    // Function Call Expression
    class FuncCallExprAST : public ExprAST {
    private:
        std::string callee;
        std::vector<std::unique_ptr<ExprAST>> args;
    
    public:
        FuncCallExprAST(
            std::string callee, 
            std::vector<std::unique_ptr<ExprAST>> args
        ) : 
            callee(std::move(callee)), 
            args(std::move(args)) 
        {
            setBorrowKind(BorrowKind::None);
        }
        
        const std::string& getCallee() const { return callee; }
        const std::vector<std::unique_ptr<ExprAST>>& getArgs() const { return args; }
        
        void accept(ASTVisitor* visitor) override;
    };

    // Function Prototype with borrow checking information
    class FuncPrototypeAST {
    private:
        std::string name;
        std::vector<std::string> args;
        std::vector<BorrowInfo> arg_borrow_info;  // Borrow info for each argument
    
    public:
        FuncPrototypeAST(
            std::string name, 
            std::vector<std::string> args,
            std::vector<BorrowInfo> arg_borrows = {}
        ) : 
            name(std::move(name)), 
            args(std::move(args)),
            arg_borrow_info(std::move(arg_borrows))
        {
            if (arg_borrow_info.empty()) {
                arg_borrow_info.resize(this->args.size(), BorrowInfo{});
            }
        }
        
        const std::string& getName() const { return name; }
        const std::vector<std::string>& getArgs() const { return args; }
        const std::vector<BorrowInfo>& getArgBorrowInfo() const { return arg_borrow_info; }
    };

    // Function AST
    class FunctionAST {
    private:
        std::unique_ptr<FuncPrototypeAST> prototype;
        std::unique_ptr<ExprAST> body;
    
    public:
        FunctionAST(
            std::unique_ptr<FuncPrototypeAST> prototype, 
            std::unique_ptr<ExprAST> body
        ) : 
            prototype(std::move(prototype)), 
            body(std::move(body)) 
        {}
        
        const FuncPrototypeAST& getProto() const { return *prototype; }
        ExprAST& getBody() const { return *body; }
    };

    // Abstract Visitor for AST Traversal
    class ASTVisitor {
    public:
        virtual void visitIntExpr(IntExprAST* node) = 0;
        virtual void visitVariableExpr(VariableExprAST* node) = 0;
        virtual void visitLetExpr(LetExprAST* node) = 0;
        virtual void visitBinaryExpr(BinaryExprAST* node) = 0;
        virtual void visitFuncCallExpr(FuncCallExprAST* node) = 0;
        virtual ~ASTVisitor() = default;
    };

    // Visitor Method Implementations
    inline void IntExprAST::accept(ASTVisitor* visitor) { 
        visitor->visitIntExpr(this); 
    }

    inline void VariableExprAST::accept(ASTVisitor* visitor) { 
        visitor->visitVariableExpr(this); 
    }

    inline void LetExprAST::accept(ASTVisitor* visitor) { 
        visitor->visitLetExpr(this); 
    }

    inline void BinaryExprAST::accept(ASTVisitor* visitor) { 
        visitor->visitBinaryExpr(this); 
    }

    inline void FuncCallExprAST::accept(ASTVisitor* visitor) { 
        visitor->visitFuncCallExpr(this); 
    }
}<|MERGE_RESOLUTION|>--- conflicted
+++ resolved
@@ -1,231 +1,227 @@
-#pragma once
-#include <memory>
-#include <string>
-#include <vector>
-#include <stdexcept>
-#include <optional>
-
-namespace node {
-    // Forward declarations
-    class ASTVisitor;
-
-    // Borrow checking types
-    enum class BorrowKind {
-        None,
-        Shared,    // &
-        Mutable,   // &mut
-        Move       // ownership transfer
-    };
-
-    struct BorrowInfo {
-        BorrowKind kind = BorrowKind::None;
-        bool is_mutable = false;
-        std::string scope_id;
-    };
-
-    // Base Expression AST with Visitor support and borrow checking
-    class ExprAST {
-    protected:
-        BorrowInfo borrow_info;
-        bool has_error = false;
-        std::string error_message;
-
-    public:
-        virtual ~ExprAST() = default;
-        
-        // Visitor pattern support
-        virtual void accept(ASTVisitor* visitor) = 0;
-        
-        // Error handling
-        virtual bool hasError() const { return has_error; }
-        virtual std::string getErrorMessage() const { return error_message; }
-
-        // Borrow checking support
-        void setBorrowKind(BorrowKind kind) { borrow_info.kind = kind; }
-        void setMutable(bool is_mut) { borrow_info.is_mutable = is_mut; }
-        void setScopeId(const std::string& scope) { borrow_info.scope_id = scope; }
-        
-        BorrowKind getBorrowKind() const { return borrow_info.kind; }
-        bool isMutable() const { return borrow_info.is_mutable; }
-        const std::string& getScopeId() const { return borrow_info.scope_id; }
-    };
-
-    // Integer Expression
-    class IntExprAST : public ExprAST {
-    private:
-        int val;
-        
-    public:
-        explicit IntExprAST(int val) : val(val) {
-            setBorrowKind(BorrowKind::None); // Literals don't need borrowing
-        }
-        
-<<<<<<< HEAD
-        int getValue() const { return val; }
-=======
-        int getVal() const { return val; }
-        
->>>>>>> 842c7d86
-        void accept(ASTVisitor* visitor) override;
-    };
-
-    // Variable Expression 
-    class VariableExprAST : public ExprAST {
-    private:
-        std::string name;
-    
-    public:
-        explicit VariableExprAST(std::string name) : name(std::move(name)) {
-            setBorrowKind(BorrowKind::Shared); // Default to shared borrow
-        }
-        
-        const std::string& getName() const { return name; }
-        void accept(ASTVisitor* visitor) override;
-    };
-
-    // Let Expression for variable declarations
-    class LetExprAST : public ExprAST {
-    private:
-        std::string name;
-        std::unique_ptr<ExprAST> init_expr;
-    
-    public:
-        LetExprAST(std::string name, bool is_mut, std::unique_ptr<ExprAST> init)
-            : name(std::move(name)), init_expr(std::move(init)) {
-            setMutable(is_mut);
-            setBorrowKind(BorrowKind::None);
-        }
-        
-        const std::string& getName() const { return name; }
-        const ExprAST& getInitExpr() const { return *init_expr; }
-        void accept(ASTVisitor* visitor) override;
-    };
-
-    // Binary Operation Expression
-    class BinaryExprAST : public ExprAST {
-    private:
-        char op;
-        std::unique_ptr<ExprAST> lhs;
-        std::unique_ptr<ExprAST> rhs;
-    
-    public:
-        BinaryExprAST(
-            char op, 
-            std::unique_ptr<ExprAST> lhs, 
-            std::unique_ptr<ExprAST> rhs
-        ) : 
-            op(op), 
-            lhs(std::move(lhs)), 
-            rhs(std::move(rhs)) 
-        {
-            setBorrowKind(BorrowKind::None);
-        }
-        
-        char getOp() const { return op; }
-        ExprAST& getLHS() const { return *lhs; }
-        ExprAST& getRHS() const { return *rhs; }
-        
-        void accept(ASTVisitor* visitor) override;
-    };
-
-    // Function Call Expression
-    class FuncCallExprAST : public ExprAST {
-    private:
-        std::string callee;
-        std::vector<std::unique_ptr<ExprAST>> args;
-    
-    public:
-        FuncCallExprAST(
-            std::string callee, 
-            std::vector<std::unique_ptr<ExprAST>> args
-        ) : 
-            callee(std::move(callee)), 
-            args(std::move(args)) 
-        {
-            setBorrowKind(BorrowKind::None);
-        }
-        
-        const std::string& getCallee() const { return callee; }
-        const std::vector<std::unique_ptr<ExprAST>>& getArgs() const { return args; }
-        
-        void accept(ASTVisitor* visitor) override;
-    };
-
-    // Function Prototype with borrow checking information
-    class FuncPrototypeAST {
-    private:
-        std::string name;
-        std::vector<std::string> args;
-        std::vector<BorrowInfo> arg_borrow_info;  // Borrow info for each argument
-    
-    public:
-        FuncPrototypeAST(
-            std::string name, 
-            std::vector<std::string> args,
-            std::vector<BorrowInfo> arg_borrows = {}
-        ) : 
-            name(std::move(name)), 
-            args(std::move(args)),
-            arg_borrow_info(std::move(arg_borrows))
-        {
-            if (arg_borrow_info.empty()) {
-                arg_borrow_info.resize(this->args.size(), BorrowInfo{});
-            }
-        }
-        
-        const std::string& getName() const { return name; }
-        const std::vector<std::string>& getArgs() const { return args; }
-        const std::vector<BorrowInfo>& getArgBorrowInfo() const { return arg_borrow_info; }
-    };
-
-    // Function AST
-    class FunctionAST {
-    private:
-        std::unique_ptr<FuncPrototypeAST> prototype;
-        std::unique_ptr<ExprAST> body;
-    
-    public:
-        FunctionAST(
-            std::unique_ptr<FuncPrototypeAST> prototype, 
-            std::unique_ptr<ExprAST> body
-        ) : 
-            prototype(std::move(prototype)), 
-            body(std::move(body)) 
-        {}
-        
-        const FuncPrototypeAST& getProto() const { return *prototype; }
-        ExprAST& getBody() const { return *body; }
-    };
-
-    // Abstract Visitor for AST Traversal
-    class ASTVisitor {
-    public:
-        virtual void visitIntExpr(IntExprAST* node) = 0;
-        virtual void visitVariableExpr(VariableExprAST* node) = 0;
-        virtual void visitLetExpr(LetExprAST* node) = 0;
-        virtual void visitBinaryExpr(BinaryExprAST* node) = 0;
-        virtual void visitFuncCallExpr(FuncCallExprAST* node) = 0;
-        virtual ~ASTVisitor() = default;
-    };
-
-    // Visitor Method Implementations
-    inline void IntExprAST::accept(ASTVisitor* visitor) { 
-        visitor->visitIntExpr(this); 
-    }
-
-    inline void VariableExprAST::accept(ASTVisitor* visitor) { 
-        visitor->visitVariableExpr(this); 
-    }
-
-    inline void LetExprAST::accept(ASTVisitor* visitor) { 
-        visitor->visitLetExpr(this); 
-    }
-
-    inline void BinaryExprAST::accept(ASTVisitor* visitor) { 
-        visitor->visitBinaryExpr(this); 
-    }
-
-    inline void FuncCallExprAST::accept(ASTVisitor* visitor) { 
-        visitor->visitFuncCallExpr(this); 
-    }
+#pragma once
+#include <memory>
+#include <string>
+#include <vector>
+#include <stdexcept>
+#include <optional>
+
+namespace node {
+    // Forward declarations
+    class ASTVisitor;
+
+    // Borrow checking types
+    enum class BorrowKind {
+        None,
+        Shared,    // &
+        Mutable,   // &mut
+        Move       // ownership transfer
+    };
+
+    struct BorrowInfo {
+        BorrowKind kind = BorrowKind::None;
+        bool is_mutable = false;
+        std::string scope_id;
+    };
+
+    // Base Expression AST with Visitor support and borrow checking
+    class ExprAST {
+    protected:
+        BorrowInfo borrow_info;
+        bool has_error = false;
+        std::string error_message;
+
+    public:
+        virtual ~ExprAST() = default;
+        
+        // Visitor pattern support
+        virtual void accept(ASTVisitor* visitor) = 0;
+        
+        // Error handling
+        virtual bool hasError() const { return has_error; }
+        virtual std::string getErrorMessage() const { return error_message; }
+
+        // Borrow checking support
+        void setBorrowKind(BorrowKind kind) { borrow_info.kind = kind; }
+        void setMutable(bool is_mut) { borrow_info.is_mutable = is_mut; }
+        void setScopeId(const std::string& scope) { borrow_info.scope_id = scope; }
+        
+        BorrowKind getBorrowKind() const { return borrow_info.kind; }
+        bool isMutable() const { return borrow_info.is_mutable; }
+        const std::string& getScopeId() const { return borrow_info.scope_id; }
+    };
+
+    // Integer Expression
+    class IntExprAST : public ExprAST {
+    private:
+        int val;
+        
+    public:
+        explicit IntExprAST(int val) : val(val) {
+            setBorrowKind(BorrowKind::None); // Literals don't need borrowing
+        }
+        
+        int getVal() const { return val; }
+        
+        void accept(ASTVisitor* visitor) override;
+    };
+
+    // Variable Expression 
+    class VariableExprAST : public ExprAST {
+    private:
+        std::string name;
+    
+    public:
+        explicit VariableExprAST(std::string name) : name(std::move(name)) {
+            setBorrowKind(BorrowKind::Shared); // Default to shared borrow
+        }
+        
+        const std::string& getName() const { return name; }
+        void accept(ASTVisitor* visitor) override;
+    };
+
+    // Let Expression for variable declarations
+    class LetExprAST : public ExprAST {
+    private:
+        std::string name;
+        std::unique_ptr<ExprAST> init_expr;
+    
+    public:
+        LetExprAST(std::string name, bool is_mut, std::unique_ptr<ExprAST> init)
+            : name(std::move(name)), init_expr(std::move(init)) {
+            setMutable(is_mut);
+            setBorrowKind(BorrowKind::None);
+        }
+        
+        const std::string& getName() const { return name; }
+        const ExprAST& getInitExpr() const { return *init_expr; }
+        void accept(ASTVisitor* visitor) override;
+    };
+
+    // Binary Operation Expression
+    class BinaryExprAST : public ExprAST {
+    private:
+        char op;
+        std::unique_ptr<ExprAST> lhs;
+        std::unique_ptr<ExprAST> rhs;
+    
+    public:
+        BinaryExprAST(
+            char op, 
+            std::unique_ptr<ExprAST> lhs, 
+            std::unique_ptr<ExprAST> rhs
+        ) : 
+            op(op), 
+            lhs(std::move(lhs)), 
+            rhs(std::move(rhs)) 
+        {
+            setBorrowKind(BorrowKind::None);
+        }
+        
+        char getOp() const { return op; }
+        ExprAST& getLHS() const { return *lhs; }
+        ExprAST& getRHS() const { return *rhs; }
+        
+        void accept(ASTVisitor* visitor) override;
+    };
+
+    // Function Call Expression
+    class FuncCallExprAST : public ExprAST {
+    private:
+        std::string callee;
+        std::vector<std::unique_ptr<ExprAST>> args;
+    
+    public:
+        FuncCallExprAST(
+            std::string callee, 
+            std::vector<std::unique_ptr<ExprAST>> args
+        ) : 
+            callee(std::move(callee)), 
+            args(std::move(args)) 
+        {
+            setBorrowKind(BorrowKind::None);
+        }
+        
+        const std::string& getCallee() const { return callee; }
+        const std::vector<std::unique_ptr<ExprAST>>& getArgs() const { return args; }
+        
+        void accept(ASTVisitor* visitor) override;
+    };
+
+    // Function Prototype with borrow checking information
+    class FuncPrototypeAST {
+    private:
+        std::string name;
+        std::vector<std::string> args;
+        std::vector<BorrowInfo> arg_borrow_info;  // Borrow info for each argument
+    
+    public:
+        FuncPrototypeAST(
+            std::string name, 
+            std::vector<std::string> args,
+            std::vector<BorrowInfo> arg_borrows = {}
+        ) : 
+            name(std::move(name)), 
+            args(std::move(args)),
+            arg_borrow_info(std::move(arg_borrows))
+        {
+            if (arg_borrow_info.empty()) {
+                arg_borrow_info.resize(this->args.size(), BorrowInfo{});
+            }
+        }
+        
+        const std::string& getName() const { return name; }
+        const std::vector<std::string>& getArgs() const { return args; }
+        const std::vector<BorrowInfo>& getArgBorrowInfo() const { return arg_borrow_info; }
+    };
+
+    // Function AST
+    class FunctionAST {
+    private:
+        std::unique_ptr<FuncPrototypeAST> prototype;
+        std::unique_ptr<ExprAST> body;
+    
+    public:
+        FunctionAST(
+            std::unique_ptr<FuncPrototypeAST> prototype, 
+            std::unique_ptr<ExprAST> body
+        ) : 
+            prototype(std::move(prototype)), 
+            body(std::move(body)) 
+        {}
+        
+        const FuncPrototypeAST& getProto() const { return *prototype; }
+        ExprAST& getBody() const { return *body; }
+    };
+
+    // Abstract Visitor for AST Traversal
+    class ASTVisitor {
+    public:
+        virtual void visitIntExpr(IntExprAST* node) = 0;
+        virtual void visitVariableExpr(VariableExprAST* node) = 0;
+        virtual void visitLetExpr(LetExprAST* node) = 0;
+        virtual void visitBinaryExpr(BinaryExprAST* node) = 0;
+        virtual void visitFuncCallExpr(FuncCallExprAST* node) = 0;
+        virtual ~ASTVisitor() = default;
+    };
+
+    // Visitor Method Implementations
+    inline void IntExprAST::accept(ASTVisitor* visitor) { 
+        visitor->visitIntExpr(this); 
+    }
+
+    inline void VariableExprAST::accept(ASTVisitor* visitor) { 
+        visitor->visitVariableExpr(this); 
+    }
+
+    inline void LetExprAST::accept(ASTVisitor* visitor) { 
+        visitor->visitLetExpr(this); 
+    }
+
+    inline void BinaryExprAST::accept(ASTVisitor* visitor) { 
+        visitor->visitBinaryExpr(this); 
+    }
+
+    inline void FuncCallExprAST::accept(ASTVisitor* visitor) { 
+        visitor->visitFuncCallExpr(this); 
+    }
 }